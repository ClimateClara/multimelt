--- conflicted
+++ resolved
@@ -2,7 +2,7 @@
  "cells": [
   {
    "cell_type": "markdown",
-   "id": "3a9ec77a-c80b-4eca-b5a9-f0d3d1aaf9d9",
+   "id": "0",
    "metadata": {},
    "source": [
     "Created on Wed Dec 15 13:54 2021 (Author: Clara Burgard)\n",
@@ -14,7 +14,7 @@
   {
    "cell_type": "code",
    "execution_count": null,
-   "id": "70c90411-d75a-482f-8360-589906cf755b",
+   "id": "1",
    "metadata": {},
    "outputs": [],
    "source": [
@@ -28,7 +28,7 @@
   },
   {
    "cell_type": "markdown",
-   "id": "fc21a1ff-0c9f-4540-878f-f64236bec2e6",
+   "id": "2",
    "metadata": {},
    "source": [
     "READ IN DATA"
@@ -37,7 +37,7 @@
   {
    "cell_type": "code",
    "execution_count": null,
-   "id": "b7345074-b721-4c53-9f9f-2a2d6dd60dbf",
+   "id": "3",
    "metadata": {},
    "outputs": [],
    "source": [
@@ -48,7 +48,7 @@
   {
    "cell_type": "code",
    "execution_count": null,
-   "id": "0c365a55-8e2a-4d6f-8b83-d166694e46d7",
+   "id": "4",
    "metadata": {},
    "outputs": [],
    "source": [
@@ -63,7 +63,7 @@
   },
   {
    "cell_type": "markdown",
-   "id": "1a2629e9-f5e6-4faf-9ede-3b0d7a300570",
+   "id": "5",
    "metadata": {},
    "source": [
     "Create the masks for ice shelves/ground/pinning points/grounding line"
@@ -71,7 +71,7 @@
   },
   {
    "cell_type": "markdown",
-   "id": "0c3c77d6-1ba7-40aa-bd73-c13201dc16e3",
+   "id": "6",
    "metadata": {},
    "source": [
     "OPTION 1: based on manually set limits (thank you Nico Jourdain!)"
@@ -80,7 +80,7 @@
   {
    "cell_type": "code",
    "execution_count": null,
-   "id": "199de099-4535-4bd4-b6e5-b16128c7739e",
+   "id": "7",
    "metadata": {},
    "outputs": [],
    "source": [
@@ -115,7 +115,7 @@
   },
   {
    "cell_type": "markdown",
-   "id": "d97f7e61-35c0-4d09-a674-300c1d7f8f1c",
+   "id": "8",
    "metadata": {},
    "source": [
     "OPTION 2: based on IMBIE2 basins (but you need a file interpolated to your own grid spacing!!!!)"
@@ -124,7 +124,7 @@
   {
    "cell_type": "code",
    "execution_count": null,
-   "id": "f926aadf-6a09-4404-b284-8a3cadeb1b26",
+   "id": "9",
    "metadata": {},
    "outputs": [],
    "source": [
@@ -136,7 +136,7 @@
   {
    "cell_type": "code",
    "execution_count": null,
-   "id": "00294a40-d795-4ec5-8e04-ac1ac3a7ade1",
+   "id": "10",
    "metadata": {},
    "outputs": [],
    "source": [
@@ -172,7 +172,7 @@
   },
   {
    "cell_type": "markdown",
-   "id": "7d4a79d5-01fa-4b17-9c64-320bad8a4625",
+   "id": "11",
    "metadata": {},
    "source": [
     "Prepare the box characteristics (writes the output directly to files)"
@@ -181,7 +181,7 @@
   {
    "cell_type": "code",
    "execution_count": null,
-   "id": "66eeaadc-2051-46fc-8573-7bb2954cd760",
+   "id": "12",
    "metadata": {},
    "outputs": [],
    "source": [
@@ -196,7 +196,7 @@
   {
    "cell_type": "code",
    "execution_count": null,
-   "id": "79364960-65f4-4172-8f26-91a5affb3a0a",
+   "id": "13",
    "metadata": {},
    "outputs": [],
    "source": [
@@ -210,7 +210,7 @@
   },
   {
    "cell_type": "markdown",
-   "id": "967e92cf-e517-4c7d-b8d1-96d1a6ad4119",
+   "id": "14",
    "metadata": {},
    "source": [
     "Prepare the plume characteristics"
@@ -219,7 +219,7 @@
   {
    "cell_type": "code",
    "execution_count": null,
-   "id": "c9c922bd-9578-4cce-9030-b2ee91047d5b",
+   "id": "15",
    "metadata": {},
    "outputs": [],
    "source": [
@@ -231,8 +231,7 @@
     "ice_draft_pos = file_draft\n",
     "ice_draft_neg = -1*ice_draft_pos\n",
     "\n",
-    "plume_charac = pf.prepare_plume_charac(plume_param_options, ice_draft_pos, plume_var_of_int,\n",
-    "                                      grad_corr=0, dir_nb=16, extra_shift=2, dist_incl=0) # these options are for the new_lazero option, check function and code for more info\n",
+    "plume_charac = pf.prepare_plume_charac(plume_param_options, ice_draft_pos, plume_var_of_int)\n",
     "\n",
     "print('------ WRITE TO NETCDF -------')\n",
     "plume_charac.to_netcdf(outputpath_plumes+'plume_characteristics.nc', 'w')"
@@ -255,11 +254,7 @@
    "name": "python",
    "nbconvert_exporter": "python",
    "pygments_lexer": "ipython3",
-<<<<<<< HEAD
    "version": "3.8.20"
-=======
-   "version": "3.8.18"
->>>>>>> 056b6d38
   }
  },
  "nbformat": 4,
